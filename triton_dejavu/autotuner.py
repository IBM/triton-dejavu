--- conflicted
+++ resolved
@@ -26,7 +26,6 @@
 import itertools
 import torch
 
-<<<<<<< HEAD
 # TODO: still necessary?
 # import gc
 # import traceback
@@ -35,11 +34,7 @@
 from triton.testing import do_bench as upstream_do_bench
 from triton.testing import do_bench_cudagraph as upstream_do_bench_cudagraph
 from triton_dejavu.testing import do_bench, do_bench_cudagraph, KernelEvalCall
-from triton import KernelInterface, Config, OutOfResources
-=======
-from triton.testing import do_bench, do_bench_cudagraph
 from triton import KernelInterface, Config, OutOfResources, CompilationError
->>>>>>> 88e86cb4
 
 from triton import __version__ as triton_version
 
@@ -51,14 +46,8 @@
     get_list_hash,
     get_string_hash,
 )
-<<<<<<< HEAD
+from triton_dejavu.dejavu_utilities import get_triton_config_parameter_names, get_triton_config_defaults, flag_print_debug, flag_print_autotuning, flag_print_debug_verbose
 from triton_dejavu.cache_manager import set_triton_cache_manager
-
-
-# TODO: make dynamic
-__additional_config_arg_check__ = ["num_warps", "num_stages", "num_ctas"]
-=======
-from triton_dejavu.dejavu_utilities import get_triton_config_parameter_names, get_triton_config_defaults, flag_print_debug, flag_print_autotuning, flag_print_debug_verbose
 
 if triton_major_version >= 3:
     from triton.compiler.errors import CompileTimeAssertionFailure, UnsupportedLanguageConstruct
@@ -74,7 +63,6 @@
 __additional_config_arg_check__ = ["num_warps", "num_stages"]
 __triton_config_parameter_names__ = get_triton_config_parameter_names()
 __triton_config_default_values__ = get_triton_config_defaults()
->>>>>>> 88e86cb4
 
 
 def _all_kwargs(self):
@@ -306,100 +294,7 @@
             if config.pre_hook:
                 config.pre_hook(full_nargs)
             self.pre_hook(args)
-<<<<<<< HEAD
             # print('finished pre_hook')
-            if triton_major_version >= 3:
-                self.fn.run(
-                    *args,
-                    # num_warps=config.num_warps,
-                    # num_stages=config.num_stages,
-                    # num_ctas=config.num_ctas,
-                    **current,
-                )
-            else:
-                self.fn.run(
-                    *args,
-                    num_warps=config.num_warps,
-                    num_stages=config.num_stages,
-                    num_ctas=config.num_ctas,
-                    enable_warp_specialization=config.enable_warp_specialization,
-                    # enable_persistent=False,
-                    **current,
-                )
-            self.post_hook(args)
-
-        if triton_major_version >= 3:
-            try:
-                if self.use_cuda_graph:
-                    # with torch.cuda.stream(self.benchmarking_stream):
-                    #     bench_res = upstream_do_bench_cudagraph(kernel_call, rep=self.rep_t, return_mode="median")
-                    kernel_call_obj = KernelEvalCall(
-                        self.fn,
-                        self.arg_names,
-                        self.benchmarking_stream,
-                        config,
-                        kernel_call,
-                        *args,
-                        **current,
-                    )
-                    use_isolated_process = False
-                    if os.environ.get("TRITON_DEJAVU_USE_ISOLATED_PROCESS", "0") == "1":
-                        use_isolated_process = True
-                        # NOTE: if a config.pre_hook exists, it will be executed in the parent process
-                        #  but with already cloned arges (not possible to pickle an unbound kernel)
-                    bench_res = do_bench_cudagraph(
-                        kernel_call_obj,
-                        rep=self.rep_t,
-                        return_mode="median",
-                        use_isolated_process=use_isolated_process,
-                        run_id=self.run_id,
-                        path_prefix=str(self._obj_hash),
-                    )
-                    return bench_res
-                return upstream_do_bench(
-                    kernel_call,
-                    warmup=self.warmup_t,
-                    rep=self.rep_t,
-                    quantiles=(0.5, 0.2, 0.8),
-                    fast_flush=False,
-                )
-            except (OutOfResources, CompileTimeAssertionFailure, RuntimeError) as e:
-                if os.environ.get("TRITON_DEJAVU_DEBUG", "0") == "1":
-                    print(
-                        f"[triton-dejavu] testing config '{config}' failed with: '{e}'"
-                    )
-                # trying to avoid/reset CUDA error: an illegal memory access was encountered
-                # gc.collect()
-                # torch.cuda.empty_cache()
-                # torch.cuda.ipc_collect()
-                # traceback.clear_frames(sys.exc_info()[2])
-                return (
-                    float("inf")
-                    if self.use_cuda_graph
-                    else [float("inf"), float("inf"), float("inf")]
-                )
-            except AssertionError as e:
-                print(f"ERROR: {e}")
-                return (
-                    float("inf")
-                    if self.use_cuda_graph
-                    else [float("inf"), float("inf"), float("inf")]
-                )
-        else:
-            try:
-                return upstream_do_bench(
-                    kernel_call,
-                    warmup=self.warmup_t,
-                    rep=self.rep_t,
-                    quantiles=(0.5, 0.2, 0.8),
-                    fast_flush=False,
-                )
-            except OutOfResources:
-                return [float("inf"), float("inf"), float("inf")]
-            except AssertionError as e:
-                print(f"ERROR: {e}")
-                return [float("inf"), float("inf"), float("inf")]
-=======
             self.fn.run(
                 *args,
                 **current,
@@ -408,19 +303,48 @@
 
         try:
             if self.use_cuda_graph:
-                with torch.cuda.stream(self.benchmarking_stream):
-                    bench_res = do_bench_cudagraph(
-                        kernel_call, rep=self.rep_t, return_mode="median"
-                    )
+                # with torch.cuda.stream(self.benchmarking_stream):
+                #     bench_res = upstream_do_bench_cudagraph(kernel_call, rep=self.rep_t, return_mode="median")
+                kernel_call_obj = KernelEvalCall(
+                    self.fn,
+                    self.arg_names,
+                    self.benchmarking_stream,
+                    config,
+                    kernel_call,
+                    *args,
+                    **current,
+                )
+                use_isolated_process = False
+                if os.environ.get("TRITON_DEJAVU_USE_ISOLATED_PROCESS", "0") == "1":
+                    use_isolated_process = True
+                    # NOTE: if a config.pre_hook exists, it will be executed in the parent process
+                    #  but with already cloned arges (not possible to pickle an unbound kernel)
+                bench_res = do_bench_cudagraph(
+                    kernel_call_obj,
+                    rep=self.rep_t,
+                    return_mode="median",
+                    use_isolated_process=use_isolated_process,
+                    run_id=self.run_id,
+                    path_prefix=str(self._obj_hash),
+                )
                 return bench_res
-            return do_bench(
+            return upstream_do_bench(
                 kernel_call,
                 warmup=self.warmup_t,
                 rep=self.rep_t,
                 quantiles=(0.5, 0.2, 0.8),
                 fast_flush=False,
             )
-        except (OutOfResources, CompileTimeAssertionFailure, UnsupportedLanguageConstruct):
+        except (OutOfResources, CompileTimeAssertionFailure, RuntimeError) as e:
+            if os.environ.get("TRITON_DEJAVU_DEBUG", "0") == "1":
+                print(
+                    f"[triton-dejavu] testing config '{config}' failed with: '{e}'"
+                )
+            # trying to avoid/reset CUDA error: an illegal memory access was encountered
+            # gc.collect()
+            # torch.cuda.empty_cache()
+            # torch.cuda.ipc_collect()
+            # traceback.clear_frames(sys.exc_info()[2])
             return (
                 float("inf")
                 if self.use_cuda_graph
@@ -433,7 +357,7 @@
                 if self.use_cuda_graph
                 else [float("inf"), float("inf"), float("inf")]
             )
->>>>>>> 88e86cb4
+
 
     def _run_benchmarks(self, *args, configs, **kwargs):
         if os.environ.get("TRITON_DEJAVU_SPLIT_CACHE", "0") == "1":
@@ -611,16 +535,12 @@
                 key_orig = key
                 key = tuple(key_s)
                 if key not in self.cache:
-<<<<<<< HEAD
                     # TODO: find better solution
                     # should_be_ready = (time.time() - self._start_time) > (5 * 60)
                     # if os.environ.get("TRITON_DEJAVU_FORCE_FALLBACK", "0") == "0" and should_be_ready:
-                    if os.environ.get("TRITON_DEJAVU_FORCE_FALLBACK", "0") == "0":
+                    if self._use_fallback:
                         if os.environ.get("TRITON_DEJAVU_DEBUG", "0") == "1":
                             print(f"[triton-dejavu] {key} not in cache, starting to tune...")
-=======
-                    if self._use_fallback:
->>>>>>> 88e86cb4
                         # prune configs
                         used_cached_result = False
                         pruned_configs = self.prune_configs(kwargs)
@@ -666,13 +586,8 @@
                     self.warmup_t,
                     self.bench_time,
                 )
-<<<<<<< HEAD
-                if os.getenv("TRITON_PRINT_AUTOTUNING", None) == "1":
+                if flag_print_autotuning:
                     print(f"[{time.strftime('%Y-%m-%d %H:%M:%S')}] "
-=======
-                if flag_print_autotuning:
-                    print(
->>>>>>> 88e86cb4
                         f"Triton autotuning for function {self.base_fn.__name__} finished after "
                         f"{self.bench_time:.2f}s; best config selected: {self.best_config} with benchmark time {self._timings[key]}; "
                         f" evaluated {len(pruned_configs)} configurations;"
@@ -680,27 +595,6 @@
             full_nargs = {**self.nargs, **kwargs, **self.best_config.kwargs}
             if config.pre_hook is not None:
                 config.pre_hook(full_nargs)
-<<<<<<< HEAD
-                # print('config pre hook executed')
-            if triton_major_version >= 3:
-                if not hasattr(config, "all_kwargs"):
-                    config.all_kwargs = lambda: _all_kwargs(config)
-                ret = self.fn.run(
-                    *args,
-                    **kwargs,
-                    **config.all_kwargs(),
-                )
-            else:
-                ret = self.fn.run(
-                    *args,
-                    num_warps=config.num_warps,
-                    num_stages=config.num_stages,
-                    num_ctas=config.num_ctas,
-                    enable_warp_specialization=config.enable_warp_specialization,
-                    **kwargs,
-                    **config.kwargs,
-                )
-=======
             if not hasattr(config, "all_kwargs"):
                 config.all_kwargs = lambda: _all_kwargs(config)
             ret = self.fn.run(
@@ -708,7 +602,6 @@
                 **kwargs,
                 **config.all_kwargs(),
             )
->>>>>>> 88e86cb4
             self.nargs = None
         return ret
 
@@ -904,15 +797,7 @@
         if kwarg_conditions is None:
             kwarg_conditions = []
         self.kwargs = kwargs_with_lists
-<<<<<<< HEAD
-        self.kwarg_keys = list(kwargs_with_lists.keys())
-        self.num_warps = num_warps
-        self.num_ctas = num_ctas
-        self.num_stages = num_stages
-        self.enable_warp_specialization = enable_warp_specialization
-        # self.enable_persistent = False
-=======
->>>>>>> 88e86cb4
+	self.kwarg_keys = list(kwargs_with_lists.keys())
         self.pre_hook = pre_hook
         self.kwarg_conditions = kwarg_conditions
         self._num_of_invalid_configs = 0
@@ -1007,7 +892,7 @@
         for i, condition in enumerate(self.kwarg_conditions):
             # global AND
             if not condition(kwarg):
-                if os.environ.get("TRITON_DEJAVU_DEBUG_DEBUG", "0") == "1":
+                if flag_print_debug_verbose:
                     print(f"config {kwarg} is not allowed (violated condition {i})!")
                 return False
         return True
