#  /*******************************************************************************
#   * Copyright 2024 IBM Corporation
#   *
#   * Licensed under the Apache License, Version 2.0 (the "License");
#   * you may not use this file except in compliance with the License.
#   * You may obtain a copy of the License at
#   *
#   *     http://www.apache.org/licenses/LICENSE-2.0
#   *
#   * Unless required by applicable law or agreed to in writing, software
#   * distributed under the License is distributed on an "AS IS" BASIS,
#   * WITHOUT WARRANTIES OR CONDITIONS OF ANY KIND, either express or implied.
#   * See the License for the specific language governing permissions and
#   * limitations under the License.
#  *******************************************************************************/
#

from __future__ import annotations

import builtins
import sys
import os
import time
import inspect
from typing import Dict
import itertools
import torch
import gc
import traceback

# from triton.testing import do_bench, do_bench_cudagraph
from triton.testing import do_bench as upstream_do_bench
from triton.testing import do_bench_cudagraph as upstream_do_bench_cudagraph
from triton_dejavu.testing import do_bench, do_bench_cudagraph, KernelEvalCall
from triton import KernelInterface, Config, OutOfResources

from triton import __version__ as triton_version

triton_major_version = int(triton_version.split(".")[0])

from triton_dejavu.dejavu_storage import (
    global_dejavu_storage,
    get_config_list_hash,
    get_list_hash,
    get_string_hash,
)

# TODO: make dynamic
__additional_config_arg_check__ = ["num_warps", "num_stages", "num_ctas"]

<<<<<<< HEAD
=======
__additional_config_arg_check__ = ["num_warps", "num_stages"]

>>>>>>> 3e883fe2

# to be compatible with different triton 3.x versions
def _all_kwargs(self):
    if not hasattr(self, "maxnreg"):
        self.maxnreg = None
    return {
        **self.kwargs,
        **{
            k: v
            for (k, v) in (
                ("num_warps", self.num_warps),
                ("num_ctas", self.num_ctas),
                ("num_stages", self.num_stages),
                ("maxnreg", self.maxnreg),
            )
            if v is not None
        },
    }


class Autotuner(KernelInterface):
    def __init__(
        self,
        fn,
        arg_names,
        configs,
        key,
        reset_to_zero,
        restore_value,
        pre_hook,
        post_hook,
        prune_configs_by: Dict = None,
        warmup=5,
        rep=50,
        use_cuda_graph=False,
        config_space: ConfigSpace = None,
        fallback_heuristic=None,
<<<<<<< HEAD
        use_bo=False,
        bo_max_search_t=180,
        bo_max_share=1.0,
=======
>>>>>>> 3e883fe2
    ):
        if config_space:
            self.config_space = config_space
            assert not configs, "can't configure configs and config_space"
            self.configs = self.config_space.generate_config_list()
        else:
            self.config_space = None
            if not configs:
                self.configs = [Config({}, num_warps=4, num_stages=2, num_ctas=1)]
            else:
                self.configs = configs
        self.configs_hash = get_config_list_hash(self.configs)
        self.run_id = 0
        self._obj_hash = hash(self)
        # the key hash is not covered by fn.hash!
        self.key_hash = get_list_hash(key)
        self.configs_len = len(self.configs)
        self.config_kw_names = list(self.configs[0].kwargs.keys())
        self.key_idx = [arg_names.index(k) for k in key]
        self.arg_names = arg_names

        # Reset to zero or restore values
        self.reset_idx = []
        if reset_to_zero is not None:
            self.reset_idx = [arg_names.index(k) for k in reset_to_zero]
        self.restore_idx = []
        if restore_value is not None:
            self.restore_idx = [arg_names.index(k) for k in restore_value]
        self.restore_copies = []

        # Hook to reset or restore for required tensors
        self.pre_hook = lambda args, reset_only=False: 0
        self.post_hook = lambda args: 0
        self.custom_pre_hook = False
        if pre_hook:
            self.pre_hook = pre_hook
            self.custom_pre_hook = True
        elif len(self.reset_idx) > 0 or len(self.restore_idx) > 0:

            def _pre_hook(args, reset_only=False):
                for i in self.reset_idx:
                    args[i].zero_()
                if not reset_only:
                    self.restore_copies = [args[i].clone() for i in self.restore_idx]

            self.pre_hook = _pre_hook

        self.custom_post_hook = False
        if post_hook:
            self.post_hook = post_hook
            self.custom_post_hook = True
        elif len(self.restore_idx) > 0:

            def _post_hook(args):
                for i, j in enumerate(self.restore_idx):
                    args[j].copy_(self.restore_copies[i])
                # is apparently unrelated...
                # del self.restore_copies  # to be sure...?
                self.restore_copies = []

            self.post_hook = _post_hook

        self.perf_model = None
        self.configs_top_k = 1.0
        self.early_config_prune = None
        if prune_configs_by:
            self.perf_model = prune_configs_by.get("perf_model", self.perf_model)
            self.configs_top_k = prune_configs_by.get("top_k", self.configs_top_k)
            self.early_config_prune = prune_configs_by.get(
                "early_config_prune", self.early_config_prune
            )
            print(
                "[Triton Dejavu:WARNING] use of 'prune_configs_by' could influence the autotuner decision in a way not visible to triton-dejavu. Please ensure that configs could be reused."
            )
        # TODO: how to include in param hash?

        self.warmup_t = warmup
        self.rep_t = rep

        self.fn = fn
        self.base_fn = fn
        while not inspect.isfunction(self.base_fn):
            self.base_fn = self.base_fn.fn
        self._timings = {}
        if triton_major_version >= 3:
            self.use_cuda_graph = use_cuda_graph and torch.cuda.is_available()
            self.benchmarking_stream = (
                torch.cuda.Stream() if self.use_cuda_graph else None
            )
        else:
            self.use_cuda_graph = False
            self.benchmarking_stream = None
<<<<<<< HEAD

        self.use_bo = use_bo
        if self.use_bo:
            if not self.config_space or prune_configs_by:
                raise Exception(
                    f"[triton-dejavu] BO search can only be used in combination with config_space "
                    f"and without prune_configs_by!"
                )
            # doesn't work... (also not if done before the other imports)
            # from smac.utils.logging import setup_logging
            # setup_logging(40)
            # test imports
            from ConfigSpace import Configuration, ConfigurationSpace
            import numpy as np
            from smac import HyperparameterOptimizationFacade, Scenario

            # convert config space
            self.bohb_config_space = self.config_space.get_BohbConfigSpace()
            # use 2% as starting point...
            # share_of_trials_as_max = float(os.environ.get('TRITON_DEJAVU_BO_MAX_TRIAL_SHARE', 0.02))
            self.bohb_max_n_trials = (
                int(min(max(50, bo_max_share * self.configs_len), self.configs_len))
                + self.config_space._num_of_invalid_configs
            )
            # self.bohb_max_search_time_s = float(os.environ.get("TRITON_DEJAVU_BO_MAX_SEARCH_TIME", 'inf'))
            self.bohb_max_search_time_s = bo_max_search_t
            # self.bohb_max_search_time_s = int(os.environ.get("TRITON_DEJAVU_BO_MAX_SEARCH_TIME", 2147483647))
            # self.bohb_max_search_time_s = os.environ.get("TRITON_DEJAVU_BO_MAX_SEARCH_TIME", None)  # will be converted by library
            if os.environ.get("TRITON_DEJAVU_DEBUG", "0") == "1":
                print(
                    f"[triton-dejavu] Set n_trials for BOHB to {self.bohb_max_n_trials} and max walltime to {self.bohb_max_search_time_s}s (invalid configs in space: {self.config_space._num_of_invalid_configs})."
                )
=======
>>>>>>> 3e883fe2

        self._param_hash = self._get_param_hash()
        # self.cache = {}
        self.cache = global_dejavu_storage.restore_autotuner_cache(
            fn, self.configs_hash, self.key_hash, self._param_hash
        )
        if os.environ.get("TRITON_DEJAVU_USE_ONLY_RESTORED", "0") == "1":
            self.configs = global_dejavu_storage.get_used_configs(
                fn, self.configs_hash, self.key_hash, self._param_hash
            )
            # important, don't update configs_hash
            if os.environ.get("TRITON_DEJAVU_DEBUG", "0") == "1":
                print(
                    f"[triton-dejavu] restricted configs for {str(fn)} to {len(self.configs)} used in the cache."
                )
        self.fallback_heuristic = fallback_heuristic

    def _get_param_hash(self):
        # hs = f"autotuner params: warmup {self.warmup_t} rep {self.rep_t} cuda_graphs {self.use_cuda_graph}"
        hs = (
            f"autotuner params: warmup {self.warmup_t} rep {self.rep_t} cuda_graphs {self.use_cuda_graph} use_bo {self.use_bo} "
            f"bo_max_trials {self.bohb_max_n_trials} bo_timeout {self.bohb_max_search_time_s}"
        )
        # not relevant
        # hs += get_list_hash(self.reset_idx)
        # hs += get_list_hash(self.restore_idx)
        # TODO: how to hash the custom hooks?
        #  inspect cant find it, possible would be str(inspect.Signature().from_callable(self.pre_hook))
        #  maybe not relevant since should not influence the autotuner result
        h = get_string_hash(hs)
        return h

    def _bench(self, *args, config, **meta):
        if triton_major_version >= 3:
            from triton.compiler.errors import CompileTimeAssertionFailure

        # check for conflicts, i.e. meta-parameters both provided
        # as kwargs and by the autotuner
        conflicts = meta.keys() & config.kwargs.keys()
        if conflicts:
            raise ValueError(
                f"Conflicting meta-parameters: {', '.join(conflicts)}."
                " Make sure that you don't re-define auto-tuned symbols."
            )
        # augment meta-parameters with tunable ones
        if triton_major_version >= 3:
            if not hasattr(config, "all_kwargs"):
                config.all_kwargs = lambda: _all_kwargs(config)
            current = dict(meta, **config.all_kwargs())
        else:
            current = dict(meta, **config.kwargs)
        full_nargs = {**self.nargs, **current}

        def kernel_call():
            if config.pre_hook:
                config.pre_hook(full_nargs)
            self.pre_hook(args)
            # print('finished pre_hook')
            if triton_major_version >= 3:
                self.fn.run(
                    *args,
                    # num_warps=config.num_warps,
                    # num_stages=config.num_stages,
                    # num_ctas=config.num_ctas,
                    **current,
                )
            else:
                self.fn.run(
                    *args,
                    num_warps=config.num_warps,
                    num_stages=config.num_stages,
                    num_ctas=config.num_ctas,
                    enable_warp_specialization=config.enable_warp_specialization,
                    # enable_persistent=False,
                    **current,
                )
            self.post_hook(args)

        if triton_major_version >= 3:
            try:
                if self.use_cuda_graph:
<<<<<<< HEAD
                    # with torch.cuda.stream(self.benchmarking_stream):
                    #     bench_res = upstream_do_bench_cudagraph(kernel_call, rep=self.rep_t, return_mode="median")
                    kernel_call_obj = KernelEvalCall(
                        self.fn,
                        self.arg_names,
                        self.benchmarking_stream,
                        kernel_call,
                        *args,
                        **current,
                    )
                    use_isolated_process = False
                    if os.environ.get("TRITON_DEJAVU_USE_ISOLATED_PROCESS", "0") == "1":
                        use_isolated_process = True
                    bench_res = do_bench_cudagraph(
                        kernel_call_obj,
                        rep=self.rep_t,
                        return_mode="median",
                        use_isolated_process=use_isolated_process,
                        run_id=self.run_id,
                        path_prefix=str(self._obj_hash),
                    )
=======
                    with torch.cuda.stream(self.benchmarking_stream):
                        bench_res = do_bench_cudagraph(
                            kernel_call, rep=self.rep_t, return_mode="median"
                        )
>>>>>>> 3e883fe2
                    return bench_res
                return upstream_do_bench(
                    kernel_call,
                    warmup=self.warmup_t,
                    rep=self.rep_t,
                    quantiles=(0.5, 0.2, 0.8),
                    fast_flush=False,
                )
            except (OutOfResources, CompileTimeAssertionFailure, RuntimeError) as e:
                if os.environ.get("TRITON_DEJAVU_DEBUG", "0") == "1":
                    print(
                        f"[triton-dejavu] testing config '{config}' failed with: '{e}'"
                    )
                # trying to avoid/reset CUDA error: an illegal memory access was encountered
                # gc.collect()
                # torch.cuda.empty_cache()
                # torch.cuda.ipc_collect()
                # traceback.clear_frames(sys.exc_info()[2])
                return (
                    float("inf")
                    if self.use_cuda_graph
                    else [float("inf"), float("inf"), float("inf")]
                )
            except AssertionError as e:
                print(f"ERROR: {e}")
                return (
                    float("inf")
                    if self.use_cuda_graph
                    else [float("inf"), float("inf"), float("inf")]
                )
        else:
            try:
                return upstream_do_bench(
                    kernel_call,
                    warmup=self.warmup_t,
                    rep=self.rep_t,
                    quantiles=(0.5, 0.2, 0.8),
                    fast_flush=False,
                )
            except OutOfResources:
                return [float("inf"), float("inf"), float("inf")]
            except AssertionError as e:
                print(f"ERROR: {e}")
                return [float("inf"), float("inf"), float("inf")]

    def _run_benchmarks(self, *args, configs, **kwargs):
        if os.environ.get("TRITON_DEJAVU_DEBUG", "0") == "1":
            print(
                f"[triton-dejavu] Started benchmarking of {len(configs)} configurations... (use_bo: {self.use_bo})"
            )
        if not self.use_bo:
            timings = {
                config: self._bench(*args, config=config, **kwargs)
                for config in configs
            }
            best_config = builtins.min(timings, key=timings.get)

        else:
            from ConfigSpace import Configuration as BohbConfiguration

            # from ConfigSpace import ConfigurationSpace as BohbConfigurationSpace
            import numpy as np
            from smac import HyperparameterOptimizationFacade, Scenario

            # config/silence loggers...
            # 10 = DEBUG, 30 = WARNING, 40 = ERROR
            logger_level = 40
            # doesn't work... (also not if done before the other imports)
            # from smac.utils.logging import setup_logging
            # setup_logging(logger_level)
            import smac

            smac.runner.abstract_runner.logger.setLevel(logger_level)
            smac.main.smbo.logger.setLevel(logger_level)
            smac.model.abstract_model.logger.setLevel(logger_level)
            smac.intensifier.abstract_intensifier.logger.setLevel(logger_level)
            smac.initial_design.abstract_initial_design.logger.setLevel(logger_level)
            import warnings

            warnings.filterwarnings("ignore", category=DeprecationWarning)

            # # self._restore_args = {i:a.clone() if isinstance(a, torch.Tensor) else i:a for i, a in enumerate(args)}
            # self._restore_args = {i : a.clone() for i, a in enumerate(args) if isinstance(a, torch.Tensor)}

            def eval_config(config: BohbConfiguration, seed: int = 0) -> float:
                if not self.config_space.is_allowed_BohbConfig(config):
                    return float("nan")
                triton_config = self.config_space.convert_BohbConfig_to_Triton(config)
                print(f"\ntesting {triton_config}")
                # Necessary to avoid persistent RuntimeErrors
                # args_copy = [a.clone() if isinstance(a, torch.Tensor) else a for a in args]
                # bench_timings = self._bench(*args_copy, config=triton_config, **kwargs)
                bench_timings = self._bench(*args, config=triton_config, **kwargs)
                print(f"_bench returned {bench_timings}")
                if self.use_cuda_graph:
                    return bench_timings
                return bench_timings[0]

            smac_scenario = Scenario(
                self.bohb_config_space,
                deterministic=True,
                n_trials=self.bohb_max_n_trials,
                walltime_limit=self.bohb_max_search_time_s,
                n_workers=1,
            )
            # print('starting smac...')
            smac_facade = HyperparameterOptimizationFacade(
                smac_scenario, eval_config, overwrite=True, dask_client=None
            )
            # need to force reset...
            # smac._optimizer._finished = False
            best_config_bohb = smac_facade.optimize()

            best_config = self.config_space.convert_BohbConfig_to_Triton(
                best_config_bohb
            )
            run_history = smac_facade.runhistory
            num_tested_configs = run_history.finished
            # [1, num_tested_configs], not 0 indexed!!
            tested_configs = dict(run_history.ids_config)
            results_per_config = dict(run_history._cost_per_config)
            # print(results_per_config)
            # indexed with TrialKey...
            complete_data_per_config = dict(run_history._data)
            # list(complete_data_per_config.keys())
            total_smac_run_time = smac_facade.optimizer.used_walltime
            total_optimizer_time = smac_facade.optimizer.used_target_function_walltime
            failed_configs = [
                cid
                for cid, v in results_per_config.items()
                if (np.isnan(v) or np.isinf(v))
            ]
            worked_configs = [
                cid
                for cid, v in results_per_config.items()
                if not (np.isnan(v) or np.isinf(v))
            ]
            # print(failed_configs)
            # tested_configs = run_history.get_configs()
            # trials = [run_history.get_trials(c) for c in tested_configs]  #  list[TrialInfo]
            # result_trial_info = run_history.get_trials(best_config)[0]
            result_trial_info = run_history.get_trials(best_config_bohb)
            result_cost = run_history.get_cost(best_config_bohb)
            # print(result_trial_info)
            # print(result_cost)
            # result_trial_info_str = f"TrialInfo({result_trial_info.instance}, {result_trial_info.seed}, {result_trial_info.budget})"
            # timings = {best_config: result_trial_info_str}
            # timings = {best_config: [0.001]}
            timings = {best_config: result_cost}
            if os.environ.get("TRITON_DEJAVU_DEBUG", "0") == "1":
                print(
                    f"[triton-dejavu] BOHB finished after {total_smac_run_time}s (optimizer {total_optimizer_time}s), tested {num_tested_configs}, "
                    f"of which {len(failed_configs)} failed."
                )
                print(f"failed ids: {failed_configs}")
                print(f"worked ids: {worked_configs}")

            # for i, r in self._restore_args.items():
            #         args[i].copy_(r)

        self.run_id += 1
        return timings, best_config

    def run(self, *args, **kwargs):
        given_kwargs = list(kwargs.keys())
        required_config_args = self.config_kw_names + __additional_config_arg_check__
        if any(x in given_kwargs for x in required_config_args):
            if os.environ.get("TRITON_DEJAVU_DEBUG_DEBUG", "0") == "1":
                print(f"Triton autotuning skipped, using given config: {kwargs}.")
            ret = self.fn.run(
                *args,
                **kwargs,
            )
        else:
            self.nargs = dict(zip(self.arg_names, args))
            used_cached_result = True
            self.bench_time = 0.0
            if len(self.configs) > 1:
                all_args = {**self.nargs, **kwargs}
                _args = []
                for name in self.arg_names:
                    if name in all_args:
                        _args.append(all_args[name])
                key = [_args[i] for i in self.key_idx]
                for arg in _args:
                    if hasattr(arg, "dtype"):
                        key.append(str(arg.dtype))
                # to avoid encoding conflicts
                key_s = [str(k) for k in key]
                key_orig = key
                key = tuple(key_s)
                if key not in self.cache:
                    if os.environ.get("TRITON_DEJAVU_FORCE_FALLBACK", "0") == "0":
                        # prune configs
                        used_cached_result = False
                        pruned_configs = self.prune_configs(kwargs)
                        bench_start = time.time()
<<<<<<< HEAD
                        timings, best_config = self._run_benchmarks(
                            *args, configs=pruned_configs, **kwargs
                        )
                        bench_end = time.time()
                        self.bench_time = bench_end - bench_start
                        self.cache[key] = best_config
=======
                        timings = {
                            config: self._bench(*args, config=config, **kwargs)
                            for config in pruned_configs
                        }
                        bench_end = time.time()
                        self.bench_time = bench_end - bench_start
                        self.cache[key] = builtins.min(timings, key=timings.get)
>>>>>>> 3e883fe2
                        self._timings[key] = timings[self.cache[key]]
                        if (
                            self.use_cuda_graph and self._timings[key] == float("inf")
                        ) or (
                            not self.use_cuda_graph
                            and self._timings[key][0] == float("inf")
                        ):
                            raise RuntimeError(
                                f"All autotune examples failed (timing is {self._timings[key]})."
                            )
                        self.configs_timings = timings
                        self.pre_hook(args, reset_only=True)
                    else:
                        self.cache[key] = self.fallback_heuristic(key_orig)
<<<<<<< HEAD
                        print(
                            f"[triton-dejavu] Determined config {self.cache[key]} based on heuristics for key {key_orig}."
                        )
=======
                        if os.getenv("TRITON_PRINT_AUTOTUNING", None) == "1":
                            print(
                                f"[triton-dejavu] Determined config {self.cache[key]} based on heuristics for key {key_orig}."
                            )
>>>>>>> 3e883fe2
                config = self.cache[key]
            else:
                config = self.configs[0]
            self.best_config = config
            if not used_cached_result:
                global_dejavu_storage.add_autotuner_cache(
                    self.cache,
                    self.fn,
                    self.configs_hash,
                    self.key_hash,
                    self._param_hash,
                    self.configs_len,
                    self._timings,
                    self.rep_t,
                    self.warmup_t,
                    self.bench_time,
                )
                if os.getenv("TRITON_PRINT_AUTOTUNING", None) == "1":
                    print(
                        f"Triton autotuning for function {self.base_fn.__name__} finished after "
                        f"{self.bench_time:.2f}s; best config selected: {self.best_config} with benchmark time {self._timings[key]}; "
                        f" evaluated {len(pruned_configs)} configurations;"
                    )
            full_nargs = {**self.nargs, **kwargs, **self.best_config.kwargs}
            if config.pre_hook is not None:
                config.pre_hook(full_nargs)
            if triton_major_version >= 3:
                if not hasattr(config, "all_kwargs"):
                    config.all_kwargs = lambda: _all_kwargs(config)
                ret = self.fn.run(
                    *args,
                    **kwargs,
                    **config.all_kwargs(),
                )
            else:
                ret = self.fn.run(
                    *args,
                    num_warps=config.num_warps,
                    num_stages=config.num_stages,
                    num_ctas=config.num_ctas,
                    enable_warp_specialization=config.enable_warp_specialization,
                    **kwargs,
                    **config.kwargs,
                )
            self.nargs = None
        return ret

    def prune_configs(self, kwargs):
        pruned_configs = self.configs
        if self.early_config_prune:
            pruned_configs = self.early_config_prune(self.configs, self.nargs, **kwargs)
        if self.perf_model:
            top_k = self.configs_top_k
            if isinstance(top_k, float) and top_k <= 1.0:
                top_k = int(len(self.configs) * top_k)
            if len(pruned_configs) > top_k:
                if triton_major_version >= 3:
                    for config in pruned_configs:
                        if not hasattr(config, "all_kwargs"):
                            config.all_kwargs = lambda: _all_kwargs(config)
                    est_timing = {
                        config: self.perf_model(
                            **self.nargs,
                            **kwargs,
                            **config.all_kwargs(),
                        )
                        for config in pruned_configs
                    }
                else:
                    est_timing = {
                        config: self.perf_model(
                            **self.nargs,
                            **kwargs,
                            **config.kwargs,
                            num_stages=config.num_stages,
                            num_warps=config.num_warps,
                            num_ctas=config.num_ctas,
                        )
                        for config in pruned_configs
                    }
                pruned_configs = sorted(est_timing.keys(), key=lambda x: est_timing[x])[
                    :top_k
                ]
        return pruned_configs

    def warmup(self, *args, **kwargs):
        self.nargs = dict(zip(self.arg_names, args))
        ret = []
        for config in self.prune_configs(kwargs):
            if triton_major_version >= 3:
                if not hasattr(config, "all_kwargs"):
                    config.all_kwargs = lambda: _all_kwargs(config)
                ret.append(
                    self.fn.warmup(
                        *args,
                        **kwargs,
                        **config.all_kwargs(),
                    )
                )
            else:
                ret.append(
                    self.fn.warmup(
                        *args,
                        num_warps=config.num_warps,
                        num_ctas=config.num_ctas,
                        num_stages=config.num_stages,
                        enable_warp_specialization=config.enable_warp_specialization,
                        enable_persistent=config.enable_persistent,
                        **kwargs,
                        **config.kwargs,
                    )
                )
        self.nargs = None
        return ret


def autotune(
    key,
    configs=None,
    prune_configs_by=None,
    reset_to_zero=None,
    restore_value=None,
    pre_hook=None,
    post_hook=None,
    warmup=25,
    rep=100,
    use_cuda_graph=False,
    config_space=None,
    fallback_heuristic=None,
<<<<<<< HEAD
    use_bo=False,
    bo_max_search_t=180,
    bo_max_share=1.0,
=======
>>>>>>> 3e883fe2
):
    """
    Decorator for auto-tuning a :code:`triton.jit`'d function.

    .. highlight:: python
    .. code-block:: python

        @triton_dejavu.autotune(configs=[
            triton.Config(kwargs={'BLOCK_SIZE': 128}, num_warps=4),
            triton.Config(kwargs={'BLOCK_SIZE': 1024}, num_warps=8),
          ],
          key=['x_size'] # the two above configs will be evaluated anytime
                         # the value of x_size changes
        )
        @triton.jit
        def kernel(x_ptr, x_size, **META):
            BLOCK_SIZE = META['BLOCK_SIZE']
    :note: When all the configurations are evaluated, the kernel will run multiple times.
           This means that whatever value the kernel updates will be updated multiple times.
           To avoid this undesired behavior, you can use the `reset_to_zero` argument, which
           resets the value of the provided tensor to `zero` before running any configuration.

    If the environment variable :code:`TRITON_PRINT_AUTOTUNING` is set to
    :code:`"1"`, Triton will print a message to stdout after autotuning each
    kernel, including the time spent autotuning and the best configuration.

    :param configs: a list of :code:`triton.Config` objects
    :type configs: list[triton.Config]
    :param key: a list of argument names whose change in value will trigger the evaluation of all provided configs.
    :type key: list[str]
    :param prune_configs_by: a dict of functions that are used to prune configs, fields:
        'perf_model': performance model used to predicate running time with different configs, returns running time
        'top_k': number of configs to bench
        'early_config_prune'(optional): a function used to do early prune (eg, num_stages). It takes configs:List[Config] as its input, and returns pruned configs.
    :param reset_to_zero: a list of argument names whose value will be reset to zero before evaluating any configs.
    :type reset_to_zero: list[str]
    :param restore_value: a list of argument names whose value will be restored after evaluating any configs.
    :type restore_value: list[str]
    :param pre_hook: a function that will be called before the kernel is called.
        This overrides the default pre_hook used for 'reset_to_zero' and 'restore_value'.
        'args': a list of arguments passed to the kernel.
        'reset_only': a boolean indicating whether the pre_hook is called to reset the values only, without a corresponding post_hook.
    :type pre_hook: lambda args, reset_only
    :param post_hook: a function that will be called after the kernel is called.
        This overrides the default post_hook used for 'restore_value'.
        'args': a list of arguments passed to the kernel.
        'exception': the exception raised by the kernel in case of a compilation or runtime error.
    :type post_hook: lambda args, exception
    :param warmup: Warmup time (in ms) to pass to benchmarking, defaults to 5.
    :type warmup: int
    :param rep: Repetition time (in ms) to pass to benchmarking, defaults to 50.
    :type rep: int
    :param config_space: The Configuration Space to generate configs from. Only one of configs or config_space can be set.
    :type config_space: triton_dejavu.ConfigSpace
    :param fallback_heuristic: A lambda function to determine the used configuration in case `TRITON_DEJAVU_FORCE_FALLBACK=1` and no entry is found in the cache.
    :type fallback_heursitic: callable(key)
<<<<<<< HEAD
    :param use_bo: Activate Bayesian Optimization (BO) to speed up autotuner runs (at the expense of allowing some percentage of performance drop of the choosen kernel).
                   This feature can only be used in combination with config_space. Also, prune_configs_by must not be provided.
    :type use_bo: bool
    :param bo_max_search_t: Maximum search time (in seconds) for BO.
    :type bo_max_search_t: int
    :param bo_max_share: Maximum percentage of the total config space BO can search through. This translates into a maximum trial number for the optimizer.
    :type bo_max_share: float
=======
>>>>>>> 3e883fe2
    """

    def decorator(fn):
        return Autotuner(
            fn,
            fn.arg_names,
            configs,
            key,
            reset_to_zero,
            restore_value,
            pre_hook,
            post_hook,
            prune_configs_by,
            warmup,
            rep,
            use_cuda_graph,
            config_space,
            fallback_heuristic,
<<<<<<< HEAD
            use_bo,
            bo_max_search_t,
            bo_max_share,
=======
>>>>>>> 3e883fe2
        )

    return decorator


class ConfigSpace:
    """
    An object to represent the space of possible kernel configurations for the auto-tuner to evaluate.
    At the initalization of the autotuner, a list of all possible and valid configurations is generated
    and passed to the autotuner.

    example:
    .. highlight:: python
    .. code-block:: python

        @triton_dejavu.autotune(
            config_space=triton_dejavu.ConfigSpace(
                {'BLOCK_N_SIZE': [1024, 2048, 4096]},
                num_warps=[4, 8, 16],
                num_stages=[1, 2, 4, 6],
                num_ctas=[1]
            ),

    :ivar kwargs_with_lists: a dictionary of lists of meta-parameters to pass to the kernel as keyword arguments.
    :type kwargs: dict[Str, List[Any]]
    :ivar num_warps: the number of warps to use for the kernel when compiled for GPUs. For example, if
                      `num_warps=8`, then each kernel instance will be automatically parallelized to
                      cooperatively execute using `8 * 32 = 256` threads.
    :type num_warps: int
    :ivar num_stages: the number of stages that the compiler should use when software-pipelining loops.
                       Mostly useful for matrix multiplication workloads on SM80+ GPUs.
    :type num_stages: int
    :ivar num_ctas: number of blocks in a block cluster. SM90+ only.
    :type num_ctas: int
    :ivar maxnreg: maximum number of registers one thread can use.  Corresponds
                       to ptx .maxnreg directive.  Not supported on all platforms.
    :type maxnreg: Optional[int]
    :ivar enable_warp_specialization: enable specialization (spatial partitioning) or not.
                                      See https://docs.nvidia.com/cuda/cuda-c-programming-guide/index.html#spatial-partitioning-also-known-as-warp-specialization (only triton < 3.0)
    :type enable_warp_specialization: bool
    :ivar pre_hook: a function that will be called before the kernel is called. Parameters of this
                    function are args.
    :ivar kwarg_conditions: a list of functions to be evaluated during configuration creation. The functions are called
                            with the generated kwarg dictionary. Only configuration combinations where all functions
                            evaluate to True are passed to the autotuner.
    """

    def __init__(
        self,
        kwargs_with_lists,
        num_warps=None,
        num_stages=None,
        num_ctas=None,
        enable_warp_specialization=None,
        pre_hook=None,
        kwarg_conditions=None,
    ):
        if num_warps is None:
            num_warps = [4]
        if num_stages is None:
            num_stages = [2]
        if num_ctas is None:
            num_ctas = [1]
        else:
            # check if other ctas are allowed
            import torch

            capability = torch.cuda.get_device_capability()
            if capability[0] < 9:
                num_ctas = [1]
        if enable_warp_specialization is None or triton_major_version >= 3:
            enable_warp_specialization = [False]
        if kwarg_conditions is None:
            kwarg_conditions = []
        self.kwargs = kwargs_with_lists
        self.kwarg_keys = list(kwargs_with_lists.keys())
        self.num_warps = num_warps
        self.num_ctas = num_ctas
        self.num_stages = num_stages
        self.enable_warp_specialization = enable_warp_specialization
        # self.enable_persistent = False
        self.pre_hook = pre_hook
        self.kwarg_conditions = kwarg_conditions
        self._num_of_invalid_configs = 0

    def __str__(self):
        res = []
        for k, v in self.kwargs.items():
            res.append(f"{k}: {v}")
        res.append(f"num_warps: {self.num_warps}")
        res.append(f"num_ctas: {self.num_ctas}")
        res.append(f"num_stages: {self.num_stages}")
        if triton_major_version < 3:
            res.append(f"enable_warp_specialization: {self.enable_warp_specialization}")
        # res.append(f"enable_persistent: {self.enable_persistent}")
        return "ConfigSpace: " + ", ".join(res)

    def generate_config_list(self):
        # first generate cross product of kwargs
        ks = list(self.kwargs.keys())
        vs = list(self.kwargs.values())
        vs_product = list(itertools.product(*vs))
        kwarg_lists_complete = []
        for cur_combination in vs_product:
            nd = dict(zip(ks, cur_combination))
            kwarg_lists_complete.append(nd)
        # check for conditions
        kwarg_lists = []
        for kwarg in kwarg_lists_complete:
            append = True
            for condition in self.kwarg_conditions:
                # global AND
                if not condition(kwarg):
                    append = False
                    self._num_of_invalid_configs += 1
            if append:
                kwarg_lists.append(kwarg)
        # then cross product with all others
        if triton_major_version >= 3:
            config_product = list(
                itertools.product(self.num_warps, self.num_ctas, self.num_stages)
            )
        else:
            config_product = list(
                itertools.product(
                    self.num_warps,
                    self.num_ctas,
                    self.num_stages,
                    self.enable_warp_specialization,
                )
            )
        all_product = list(itertools.product(kwarg_lists, config_product))
        config_list = []
        for cc in all_product:
            if triton_major_version >= 3:
                nc = Config(
                    cc[0],
                    num_warps=cc[1][0],
                    num_ctas=cc[1][1],
                    num_stages=cc[1][2],
                    pre_hook=self.pre_hook,
                )
            else:
                nc = Config(
                    cc[0],
                    num_warps=cc[1][0],
                    num_ctas=cc[1][1],
                    num_stages=cc[1][2],
                    enable_warp_specialization=cc[1][3],
                    pre_hook=self.pre_hook,
                )
            config_list.append(nc)
        if os.environ.get("TRITON_DEJAVU_DEBUG", "0") == "1":
            print(
                f"[triton-dejavu] generated {len(config_list)} configurations out of {str(self)}."
            )
        return config_list

    def get_BohbConfigSpace(self):
        from ConfigSpace import ConfigurationSpace as BohbConfigurationSpace

        config_space_dict = {}
        config_space_dict.update(self.kwargs)
        # TODO: make dynamic
        config_space_dict["num_warps"] = self.num_warps
        config_space_dict["num_stages"] = self.num_stages
        config_space_dict["num_ctas"] = self.num_ctas
        cs = BohbConfigurationSpace(config_space_dict)
        return cs

    def is_allowed_BohbConfig(self, bohb_config) -> bool:
        # kwarg = bohb_config
        kwarg = {}
        bohb_config_dict = dict(bohb_config)
        for k in self.kwarg_keys:
            kwarg[k] = bohb_config_dict[k]
        # print(kwarg)
        for i, condition in enumerate(self.kwarg_conditions):
            # global AND
            if not condition(kwarg):
                if os.environ.get("TRITON_DEJAVU_DEBUG_DEBUG", "0") == "1":
                    print(f"config {kwarg} is not allowed (violated condition {i})!")
                return False
        return True

    def convert_BohbConfig_to_Triton(self, bohb_config) -> Config:
        assert triton_major_version >= 3
        # nc = Config(pre_hook=self.pre_hook, **bohb_config)
        kwarg = {}
        bohb_config_dict = dict(bohb_config)
        for k in self.kwarg_keys:
            kwarg[k] = bohb_config_dict[k]
        nc = Config(
            kwarg,
            # TODO: make dynamic
            num_warps=bohb_config_dict["num_warps"],
            num_ctas=bohb_config_dict["num_ctas"],
            num_stages=bohb_config_dict["num_stages"],
            pre_hook=self.pre_hook,
        )
        # print(nc)
        return nc<|MERGE_RESOLUTION|>--- conflicted
+++ resolved
@@ -25,6 +25,8 @@
 from typing import Dict
 import itertools
 import torch
+
+# TODO: still necessary?
 import gc
 import traceback
 
@@ -48,11 +50,6 @@
 # TODO: make dynamic
 __additional_config_arg_check__ = ["num_warps", "num_stages", "num_ctas"]
 
-<<<<<<< HEAD
-=======
-__additional_config_arg_check__ = ["num_warps", "num_stages"]
-
->>>>>>> 3e883fe2
 
 # to be compatible with different triton 3.x versions
 def _all_kwargs(self):
@@ -90,12 +87,9 @@
         use_cuda_graph=False,
         config_space: ConfigSpace = None,
         fallback_heuristic=None,
-<<<<<<< HEAD
         use_bo=False,
         bo_max_search_t=180,
         bo_max_share=1.0,
-=======
->>>>>>> 3e883fe2
     ):
         if config_space:
             self.config_space = config_space
@@ -188,7 +182,6 @@
         else:
             self.use_cuda_graph = False
             self.benchmarking_stream = None
-<<<<<<< HEAD
 
         self.use_bo = use_bo
         if self.use_bo:
@@ -221,8 +214,6 @@
                 print(
                     f"[triton-dejavu] Set n_trials for BOHB to {self.bohb_max_n_trials} and max walltime to {self.bohb_max_search_time_s}s (invalid configs in space: {self.config_space._num_of_invalid_configs})."
                 )
-=======
->>>>>>> 3e883fe2
 
         self._param_hash = self._get_param_hash()
         # self.cache = {}
@@ -304,7 +295,6 @@
         if triton_major_version >= 3:
             try:
                 if self.use_cuda_graph:
-<<<<<<< HEAD
                     # with torch.cuda.stream(self.benchmarking_stream):
                     #     bench_res = upstream_do_bench_cudagraph(kernel_call, rep=self.rep_t, return_mode="median")
                     kernel_call_obj = KernelEvalCall(
@@ -326,12 +316,6 @@
                         run_id=self.run_id,
                         path_prefix=str(self._obj_hash),
                     )
-=======
-                    with torch.cuda.stream(self.benchmarking_stream):
-                        bench_res = do_bench_cudagraph(
-                            kernel_call, rep=self.rep_t, return_mode="median"
-                        )
->>>>>>> 3e883fe2
                     return bench_res
                 return upstream_do_bench(
                     kernel_call,
@@ -529,22 +513,12 @@
                         used_cached_result = False
                         pruned_configs = self.prune_configs(kwargs)
                         bench_start = time.time()
-<<<<<<< HEAD
                         timings, best_config = self._run_benchmarks(
                             *args, configs=pruned_configs, **kwargs
                         )
                         bench_end = time.time()
                         self.bench_time = bench_end - bench_start
                         self.cache[key] = best_config
-=======
-                        timings = {
-                            config: self._bench(*args, config=config, **kwargs)
-                            for config in pruned_configs
-                        }
-                        bench_end = time.time()
-                        self.bench_time = bench_end - bench_start
-                        self.cache[key] = builtins.min(timings, key=timings.get)
->>>>>>> 3e883fe2
                         self._timings[key] = timings[self.cache[key]]
                         if (
                             self.use_cuda_graph and self._timings[key] == float("inf")
@@ -559,16 +533,10 @@
                         self.pre_hook(args, reset_only=True)
                     else:
                         self.cache[key] = self.fallback_heuristic(key_orig)
-<<<<<<< HEAD
-                        print(
-                            f"[triton-dejavu] Determined config {self.cache[key]} based on heuristics for key {key_orig}."
-                        )
-=======
                         if os.getenv("TRITON_PRINT_AUTOTUNING", None) == "1":
                             print(
                                 f"[triton-dejavu] Determined config {self.cache[key]} based on heuristics for key {key_orig}."
                             )
->>>>>>> 3e883fe2
                 config = self.cache[key]
             else:
                 config = self.configs[0]
@@ -698,12 +666,9 @@
     use_cuda_graph=False,
     config_space=None,
     fallback_heuristic=None,
-<<<<<<< HEAD
     use_bo=False,
     bo_max_search_t=180,
     bo_max_share=1.0,
-=======
->>>>>>> 3e883fe2
 ):
     """
     Decorator for auto-tuning a :code:`triton.jit`'d function.
@@ -760,7 +725,6 @@
     :type config_space: triton_dejavu.ConfigSpace
     :param fallback_heuristic: A lambda function to determine the used configuration in case `TRITON_DEJAVU_FORCE_FALLBACK=1` and no entry is found in the cache.
     :type fallback_heursitic: callable(key)
-<<<<<<< HEAD
     :param use_bo: Activate Bayesian Optimization (BO) to speed up autotuner runs (at the expense of allowing some percentage of performance drop of the choosen kernel).
                    This feature can only be used in combination with config_space. Also, prune_configs_by must not be provided.
     :type use_bo: bool
@@ -768,8 +732,6 @@
     :type bo_max_search_t: int
     :param bo_max_share: Maximum percentage of the total config space BO can search through. This translates into a maximum trial number for the optimizer.
     :type bo_max_share: float
-=======
->>>>>>> 3e883fe2
     """
 
     def decorator(fn):
@@ -788,12 +750,9 @@
             use_cuda_graph,
             config_space,
             fallback_heuristic,
-<<<<<<< HEAD
             use_bo,
             bo_max_search_t,
             bo_max_share,
-=======
->>>>>>> 3e883fe2
         )
 
     return decorator
