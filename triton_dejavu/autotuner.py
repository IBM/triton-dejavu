#  /*******************************************************************************
#   * Copyright 2024 IBM Corporation
#   *
#   * Licensed under the Apache License, Version 2.0 (the "License");
#   * you may not use this file except in compliance with the License.
#   * You may obtain a copy of the License at
#   *
#   *     http://www.apache.org/licenses/LICENSE-2.0
#   *
#   * Unless required by applicable law or agreed to in writing, software
#   * distributed under the License is distributed on an "AS IS" BASIS,
#   * WITHOUT WARRANTIES OR CONDITIONS OF ANY KIND, either express or implied.
#   * See the License for the specific language governing permissions and
#   * limitations under the License.
#  *******************************************************************************/
#

from __future__ import annotations

import builtins
import sys
import os
import time
import inspect
from typing import Dict
import itertools
import torch

# TODO: still necessary?
# import gc
# import traceback

# from triton.testing import do_bench, do_bench_cudagraph
from triton.testing import do_bench as upstream_do_bench
from triton.testing import do_bench_cudagraph as upstream_do_bench_cudagraph
from triton_dejavu.testing import do_bench, do_bench_cudagraph, KernelEvalCall
from triton import KernelInterface, Config, OutOfResources, CompilationError

from triton import __version__ as triton_version

triton_major_version = int(triton_version.split(".")[0])

from triton_dejavu.dejavu_storage import (
    global_dejavu_storage,
    get_config_list_hash,
    get_list_hash,
    get_string_hash,
)
from triton_dejavu.dejavu_utilities import (
    get_triton_config_parameter_names,
    get_triton_config_defaults_values,
    get_triton_config_defaults_types,
    flag_print_debug,
    flag_print_autotuning,
    flag_print_debug_verbose,
    get_type_dict,
)
from triton_dejavu.cache_manager import set_triton_cache_manager

if triton_major_version >= 3:
    from triton.compiler.errors import CompileTimeAssertionFailure
else:
    # to be backwards compatible
    class CompileTimeAssertionFailure(CompilationError):
        pass


__additional_config_arg_check__ = ["num_warps", "num_stages"]
__triton_config_parameter_names__ = get_triton_config_parameter_names()
__triton_config_default_values__ = get_triton_config_defaults_values()
__triton_config_default_types__ = get_triton_config_defaults_types()


def _all_kwargs(self):
    """to be compatible with different triton versions"""
    for p in __triton_config_parameter_names__:
        if not hasattr(self, p):
            setattr(self, p, __triton_config_default_values__[p])
    return {
        **self.kwargs,
        **{
            p: getattr(self, p)
            for p in __triton_config_parameter_names__
            if getattr(self, p) is not None
        },
    }


class Autotuner(KernelInterface):
    def __init__(
        self,
        fn,
        arg_names,
        configs,
        key,
        reset_to_zero,
        restore_value,
        pre_hook,
        post_hook,
        prune_configs_by: Dict = None,
        warmup=5,
        rep=50,
        use_cuda_graph=False,
        config_space: ConfigSpace = None,
        fallback_heuristic=None,
        use_bo=False,
        bo_max_search_t=180,
        bo_max_share=1.0,
        bo_max_repeat=1,
    ):
        if config_space:
            self.config_space = config_space
            assert not configs, "can't configure configs and config_space"
            self.configs = self.config_space.generate_config_list()
        else:
            self.config_space = None
            if not configs:
                self.configs = [Config({}, num_warps=4, num_stages=2, num_ctas=1)]
            else:
                self.configs = configs
        # TODO: is pre-hook captured?
        #  no, it is not part of Config.__str__
        #  maybe not relevant?
        self.configs_hash = get_config_list_hash(self.configs)
        self.run_id = 0
        self._obj_hash = hash(self)
        # the key hash is not covered by fn.hash!
        self.key_hash = get_list_hash(key)
        self.orig_keys = key
        self.configs_len = len(self.configs)
        self.config_kw_names = list(self.configs[0].kwargs.keys())
        self.key_idx = [arg_names.index(k) for k in key]
        self.arg_names = arg_names

        # Reset to zero or restore values
        self.reset_idx = []
        if reset_to_zero is not None:
            self.reset_idx = [arg_names.index(k) for k in reset_to_zero]
        self.restore_idx = []
        if restore_value is not None:
            self.restore_idx = [arg_names.index(k) for k in restore_value]
        self.restore_copies = []

        # Hook to reset or restore for required tensors
        self.pre_hook = lambda args, reset_only=False: 0
        self.post_hook = lambda args: 0
        self.custom_pre_hook = False
        if pre_hook:
            self.pre_hook = pre_hook
            self.custom_pre_hook = True
        elif len(self.reset_idx) > 0 or len(self.restore_idx) > 0:

            def _pre_hook(args, reset_only=False):
                for i in self.reset_idx:
                    args[i].zero_()
                if not reset_only:
                    self.restore_copies = [args[i].clone() for i in self.restore_idx]

            self.pre_hook = _pre_hook

        self.custom_post_hook = False
        if post_hook:
            self.post_hook = post_hook
            self.custom_post_hook = True
        elif len(self.restore_idx) > 0:

            def _post_hook(args):
                for i, j in enumerate(self.restore_idx):
                    args[j].copy_(self.restore_copies[i])
                # is apparently unrelated...
                # del self.restore_copies  # to be sure...?
                self.restore_copies = []

            self.post_hook = _post_hook

        self.perf_model = None
        self.configs_top_k = 1.0
        self.early_config_prune = None
        if prune_configs_by:
            self.perf_model = prune_configs_by.get("perf_model", self.perf_model)
            self.configs_top_k = prune_configs_by.get("top_k", self.configs_top_k)
            self.early_config_prune = prune_configs_by.get(
                "early_config_prune", self.early_config_prune
            )
            print(
                "[Triton Dejavu:WARNING] use of 'prune_configs_by' could influence the autotuner decision in a way not visible to triton-dejavu. Please ensure that configs could be reused."
            )
        # TODO: how to include in param hash?

        self.warmup_t = warmup
        self.rep_t = rep

        self.fn = fn
        self.base_fn = fn
        while not inspect.isfunction(self.base_fn):
            self.base_fn = self.base_fn.fn
        self._timings = {}
        if triton_major_version >= 3:
            self.use_cuda_graph = use_cuda_graph and torch.cuda.is_available()
            self.benchmarking_stream = (
                torch.cuda.Stream() if self.use_cuda_graph else None
            )
        else:
            self.use_cuda_graph = False
            self.benchmarking_stream = None

        self.use_bo = use_bo
        if self.use_bo:
            if not self.config_space or prune_configs_by:
                raise Exception(
                    f"[triton-dejavu] BO search can only be used in combination with config_space "
                    f"and without prune_configs_by!"
                )
            # doesn't work... (also not if done before the other imports)
            # from smac.utils.logging import setup_logging
            # setup_logging(40)
            # test imports
            from ConfigSpace import Configuration, ConfigurationSpace
            import numpy as np
            from smac import HyperparameterOptimizationFacade, Scenario

            # convert config space
            self.bohb_config_space = self.config_space.get_BohbConfigSpace()
            # use 2% as starting point...
            # share_of_trials_as_max = float(os.environ.get('TRITON_DEJAVU_BO_MAX_TRIAL_SHARE', 0.02))
            self.bohb_max_n_trials = (
                int(min(max(50, bo_max_share * self.configs_len), self.configs_len))
                + self.config_space._num_of_invalid_configs
            )
            # self.bohb_max_search_time_s = float(os.environ.get("TRITON_DEJAVU_BO_MAX_SEARCH_TIME", 'inf'))
            self.bohb_max_search_time_s = bo_max_search_t
            # self.bohb_max_search_time_s = int(os.environ.get("TRITON_DEJAVU_BO_MAX_SEARCH_TIME", 2147483647))
            # self.bohb_max_search_time_s = os.environ.get("TRITON_DEJAVU_BO_MAX_SEARCH_TIME", None)  # will be converted by library
            if flag_print_debug:
                print(
                    f"[triton-dejavu] Set n_trials for BOHB to {self.bohb_max_n_trials} and max walltime to {self.bohb_max_search_time_s}s (invalid configs in space: {self.config_space._num_of_invalid_configs})."
                )
            self.bohb_max_repeat = bo_max_repeat

        self._param_hash = self._get_param_hash()
<<<<<<< HEAD
        # self.cache = {}
        all_pre_hook = self.config_space.get_global_pre_hook() if self.config_space is not None else None
=======
>>>>>>> 2dfcd39b
        self.cache = global_dejavu_storage.restore_autotuner_cache(
            fn, self.configs_hash, self.key_hash, self._param_hash, all_pre_hook=all_pre_hook
        )
        if configs and len(self.cache) > 1:
            # iterate over given config list to detect pre_hooks on individual config level
            # pre_hooks of individual Configs are not part of the config-list hash
            #  (because it is not part of Config.__str__ but also, it shouldn't influence the autotuner result)
            for kt, config in self.cache.items():
                for oc in configs:
                    if str(oc) != str(config):
                        continue
                    if oc.pre_hook is not None:
                        config.pre_hook = oc.pre_hook
                        if flag_print_debug_verbose:
                            print(
                                f"[triton-dejavu] added pre_hook to restored config {config}."
                            )
                        self.cache[kt] = config

        if os.environ.get("TRITON_DEJAVU_USE_ONLY_RESTORED", "0") == "1":
            self.configs = global_dejavu_storage.get_used_configs(
                fn, self.configs_hash, self.key_hash, self._param_hash
            )
            # important, don't update configs_hash
            if flag_print_debug:
                print(
                    f"[triton-dejavu] restricted configs for {str(fn)} to {len(self.configs)} used in the cache."
                )
        self.fallback_heuristic = fallback_heuristic
        self._use_fallback = os.environ.get("TRITON_DEJAVU_FORCE_FALLBACK", "0") == "1"
        self._use_isolated_process = os.environ.get("TRITON_DEJAVU_USE_ISOLATED_PROCESS", "0") == "1"

        # triton cache
        self._use_split_cache = os.environ.get("TRITON_DEJAVU_SPLIT_CACHE", "0") == "1"
        if self._use_split_cache:
            if flag_print_debug:
                print(f"[triton-dejavu] Triton cache isolation activated.")
            self._update_triton_cache_path()
            set_triton_cache_manager()
        self._start_time = time.time()

    def _get_param_hash(self):
        # hs = f"autotuner params: warmup {self.warmup_t} rep {self.rep_t} cuda_graphs {self.use_cuda_graph}"
        hs = f"autotuner params: warmup {self.warmup_t} rep {self.rep_t} cuda_graphs {self.use_cuda_graph} use_bo {self.use_bo} "
        # hs = (
        #     f"autotuner params: warmup {self.warmup_t} rep {self.rep_t} cuda_graphs {self.use_cuda_graph} use_bo {self.use_bo} "
        #     f"bo_max_trials {self.bohb_max_n_trials} bo_timeout {self.bohb_max_search_time_s}"
        # )
        # not relevant
        # hs += get_list_hash(self.reset_idx)
        # hs += get_list_hash(self.restore_idx)
        # TODO: how to hash the custom hooks?
        #  inspect cant find it, possible would be str(inspect.Signature().from_callable(self.pre_hook))
        #  maybe not relevant since should not influence the autotuner result
        h = get_string_hash(hs)
        return h

    def _update_triton_cache_path(self):
        run_id_str = f"{self._obj_hash}-{self.run_id}"
        os.environ['TRITON_DEJAVU_INSTANCE_RUN_ID'] = run_id_str

    def _bench(self, *args, config, **meta):
        # check for conflicts, i.e. meta-parameters both provided
        # as kwargs and by the autotuner
        conflicts = meta.keys() & config.kwargs.keys()
        if conflicts:
            raise ValueError(
                f"Conflicting meta-parameters: {', '.join(conflicts)}."
                " Make sure that you don't re-define auto-tuned symbols."
            )
        # augment meta-parameters with tunable ones
        if not hasattr(config, "all_kwargs"):
            config.all_kwargs = lambda: _all_kwargs(config)
        current = dict(meta, **config.all_kwargs())
        full_nargs = {**self.nargs, **current}

        def kernel_call():
            if config.pre_hook:
                config.pre_hook(full_nargs)
            self.pre_hook(args)
            # print('finished pre_hook')
            self.fn.run(
                *args,
                **current,
            )
            self.post_hook(args)

        try:
            if self.use_cuda_graph:
                # with torch.cuda.stream(self.benchmarking_stream):
                #     bench_res = upstream_do_bench_cudagraph(kernel_call, rep=self.rep_t, return_mode="median")
                kernel_call_obj = KernelEvalCall(
                    self.fn,
                    self.arg_names,
                    self.benchmarking_stream,
                    config,
                    kernel_call,
                    *args,
                    **current,
                )
                # NOTE: if a config.pre_hook exists, it will be executed in the parent process
                #  but with already cloned arges (not possible to pickle an unbound kernel)
                bench_res = do_bench_cudagraph(
                    kernel_call_obj,
                    rep=self.rep_t,
                    return_mode="median",
                    use_isolated_process=self._use_isolated_process,
                    run_id=self.run_id,
                    path_prefix=str(self._obj_hash),
                )
                return bench_res
            return upstream_do_bench(
                kernel_call,
                warmup=self.warmup_t,
                rep=self.rep_t,
                quantiles=(0.5, 0.2, 0.8),
                fast_flush=False,
            )
        except (
            OutOfResources,
            CompileTimeAssertionFailure,
            RuntimeError,
        ) as e:
            if flag_print_debug:
                print(
                    f"[triton-dejavu] testing config '{config}' failed with: '{e}'"
                )
            # trying to avoid/reset CUDA error: an illegal memory access was encountered
            # gc.collect()
            # torch.cuda.empty_cache()
            # torch.cuda.ipc_collect()
            # traceback.clear_frames(sys.exc_info()[2])
            return (
                float("inf")
                if self.use_cuda_graph
                else [float("inf"), float("inf"), float("inf")]
            )
        except AssertionError as e:
            print(f"ERROR: {e}")
            return (
                float("inf")
                if self.use_cuda_graph
                else [float("inf"), float("inf"), float("inf")]
            )


    def _run_benchmarks(self, *args, configs, **kwargs):
        if self._use_split_cache:
            self._update_triton_cache_path()
        if flag_print_debug:
            print(
                f"[triton-dejavu] [{time.strftime('%Y-%m-%d %H:%M:%S')}]  Started benchmarking of {len(configs)} configurations... (use_bo: {self.use_bo}, run: {self.run_id})"
            )
        if not self.use_bo:
            timings = {
                config: self._bench(*args, config=config, **kwargs)
                for config in configs
            }
            best_config = builtins.min(timings, key=timings.get)

        else:
            from ConfigSpace import Configuration as BohbConfiguration

            # from ConfigSpace import ConfigurationSpace as BohbConfigurationSpace
            import numpy as np
            from smac import HyperparameterOptimizationFacade, Scenario
            from smac.acquisition.function.expected_improvement import EI

            # config/silence loggers...
            # 10 = DEBUG, 30 = WARNING, 40 = ERROR
            logger_level = 40
            # doesn't work... (also not if done before the other imports)
            # from smac.utils.logging import setup_logging
            # setup_logging(logger_level)
            import smac

            smac.runner.abstract_runner.logger.setLevel(logger_level)
            smac.main.smbo.logger.setLevel(logger_level)
            smac.model.abstract_model.logger.setLevel(logger_level)
            smac.intensifier.abstract_intensifier.logger.setLevel(logger_level)
            smac.initial_design.abstract_initial_design.logger.setLevel(logger_level)
            import warnings

            warnings.filterwarnings("ignore", category=DeprecationWarning)

            # # self._restore_args = {i:a.clone() if isinstance(a, torch.Tensor) else i:a for i, a in enumerate(args)}
            # self._restore_args = {i : a.clone() for i, a in enumerate(args) if isinstance(a, torch.Tensor)}

            def eval_config(config: BohbConfiguration, seed: int = 0) -> float:
                if not self.config_space.is_allowed_BohbConfig(config):
                    return float("nan")
                triton_config = self.config_space.convert_BohbConfig_to_Triton(config)
                print(f"\ntesting {triton_config}")
                # Necessary to avoid persistent RuntimeErrors
                # args_copy = [a.clone() if isinstance(a, torch.Tensor) else a for a in args]
                # bench_timings = self._bench(*args_copy, config=triton_config, **kwargs)
                bench_timings = self._bench(*args, config=triton_config, **kwargs)
                print(f"_bench returned {bench_timings}")
                if self.use_cuda_graph:
                    return bench_timings
                return bench_timings[0]

            # TODO
            result_cost = float('inf')
            total_trials = 0
            n_trials = self.bohb_max_n_trials
            walltime_limit = self.bohb_max_search_time_s
            overwrite = True
            while np.isinf(result_cost) and total_trials < self.bohb_max_repeat:
                if total_trials > 0:
                    n_trials += self.bohb_max_n_trials
                    walltime_limit += self.bohb_max_search_time_s
                    overwrite = False
                    if flag_print_debug:
                        print(
                            f"[triton-dejavu] [{time.strftime('%Y-%m-%d %H:%M:%S')}] Re-run BO search because all previous trials failed (total iteration :{total_trials})."
                        )
 
                smac_scenario = Scenario(
                    self.bohb_config_space,
                    deterministic=True,
                    n_trials=n_trials,
                    walltime_limit=walltime_limit,
                    n_workers=1,
                )
                # print('starting smac...')
                exploration_EI = EI(xi=0.04)
                smac_facade = HyperparameterOptimizationFacade(
                    smac_scenario, eval_config, overwrite=overwrite, dask_client=None,
                    # acquisition_function=exploration_EI
                )
                # need to force reset...
                # smac._optimizer._finished = False

                best_config_bohb = smac_facade.optimize()

                best_config = self.config_space.convert_BohbConfig_to_Triton(
                    best_config_bohb
                )
                run_history = smac_facade.runhistory
                num_tested_configs = run_history.finished
                # [1, num_tested_configs], not 0 indexed!!
                tested_configs = dict(run_history.ids_config)
                results_per_config = dict(run_history._cost_per_config)
                # print(results_per_config)
                # indexed with TrialKey...
                complete_data_per_config = dict(run_history._data)
                # list(complete_data_per_config.keys())
                total_smac_run_time = smac_facade.optimizer.used_walltime
                total_optimizer_time = smac_facade.optimizer.used_target_function_walltime
                failed_configs = [
                    cid
                    for cid, v in results_per_config.items()
                    if (np.isnan(v) or np.isinf(v))
                ]
                worked_configs = [
                    cid
                    for cid, v in results_per_config.items()
                    if not (np.isnan(v) or np.isinf(v))
                ]
                # print(failed_configs)
                # tested_configs = run_history.get_configs()
                # trials = [run_history.get_trials(c) for c in tested_configs]  #  list[TrialInfo]
                # result_trial_info = run_history.get_trials(best_config)[0]
                result_trial_info = run_history.get_trials(best_config_bohb)
                result_cost = run_history.get_cost(best_config_bohb)
                # print(result_trial_info)
                # print(result_cost)
                # result_trial_info_str = f"TrialInfo({result_trial_info.instance}, {result_trial_info.seed}, {result_trial_info.budget})"
                # timings = {best_config: result_trial_info_str}
                # timings = {best_config: [0.001]}
                timings = {best_config: result_cost}
                if flag_print_debug:
                    print(
                        f"[triton-dejavu] [{time.strftime('%Y-%m-%d %H:%M:%S')}] BOHB finished after {total_smac_run_time}s (optimizer {total_optimizer_time}s), tested {num_tested_configs}, "
                        f"of which {len(failed_configs)} failed."
                    )
                    print(f"failed ids: {failed_configs}")
                    print(f"worked ids: {worked_configs}")
                total_trials += 1
            # for i, r in self._restore_args.items():
            #         args[i].copy_(r)

        self.run_id += 1
        return timings, best_config

    def run(self, *args, **kwargs):
        given_kwargs = list(kwargs.keys())
        required_config_args = self.config_kw_names + __additional_config_arg_check__
        if any(x in given_kwargs for x in required_config_args):
            if flag_print_debug_verbose:
                print(f"Triton autotuning skipped, using given config: {kwargs}.")
            # TODO: call pre_hook or kwargs['pre_hook']?
            if 'pre_hook' in kwargs and kwargs['pre_hook'] is not None:
                nargs = dict(zip(self.arg_names, args))
                full_args = {**nargs, **kwargs}
                kwargs['pre_hook'](full_args)
                # to avoid KeyError: 'Keyword argument pre_hook was specified but unrecognised'
                del kwargs['pre_hook']
            ret = self.fn.run(
                *args,
                **kwargs,
            )
        else:
            self.nargs = dict(zip(self.arg_names, args))
            used_cached_result = True
            self.bench_time = 0.0
            if len(self.configs) > 1:
                all_args = {**self.nargs, **kwargs}
                _args = []
                for name in self.arg_names:
                    if name in all_args:
                        _args.append(all_args[name])
                key = [_args[i] for i in self.key_idx]
                for arg in _args:
                    if hasattr(arg, "dtype"):
                        key.append(str(arg.dtype))
                # to avoid encoding conflicts
                key_s = [str(k) for k in key]
                key_orig = key
                key = tuple(key_s)
                if key not in self.cache:
<<<<<<< HEAD
                    # TODO: find better solution
                    # should_be_ready = (time.time() - self._start_time) > (5 * 60)
                    # if os.environ.get("TRITON_DEJAVU_FORCE_FALLBACK", "0") == "0" and should_be_ready:
                    if not self._use_fallback:
                        if flag_print_debug:
                            print(f"[triton-dejavu] {key} not in cache, starting to tune...")
=======
                    if not self._use_fallback:
                        if flag_print_debug:
                            print(
                                f"[triton-dejavu] {key} not in cache, starting to tune..."
                            )
>>>>>>> 2dfcd39b
                        # prune configs
                        used_cached_result = False
                        pruned_configs = self.prune_configs(kwargs)
                        bench_start = time.time()
                        timings, best_config = self._run_benchmarks(
                            *args, configs=pruned_configs, **kwargs
                        )
                        bench_end = time.time()
                        self.bench_time = bench_end - bench_start
                        self.cache[key] = best_config
                        self._timings[key] = timings[self.cache[key]]
                        if (
                            self.use_cuda_graph and self._timings[key] == float("inf")
                        ) or (
                            not self.use_cuda_graph
                            and self._timings[key][0] == float("inf")
                        ):
                            raise RuntimeError(
                                f"All autotune examples failed (timing is {self._timings[key]})."
                            )
                        self.configs_timings = timings
                        self.pre_hook(args, reset_only=True)
                    else:
                        self.cache[key] = self.fallback_heuristic(key_orig)
                        if flag_print_autotuning:
                            print(
                                f"[triton-dejavu] Determined config {self.cache[key]} based on heuristics for key {key_orig}."
                            )
                config = self.cache[key]
            else:
                config = self.configs[0]
            self.best_config = config
            if not used_cached_result:
                global_dejavu_storage.add_autotuner_cache(
                    self.cache,
                    self.fn,
                    self.configs_hash,
                    self.key_hash,
                    self._param_hash,
                    self.configs_len,
                    self._timings,
                    self.rep_t,
                    self.warmup_t,
                    self.bench_time,
                    self.use_cuda_graph,
                    self.orig_keys,
                )
                if flag_print_autotuning:
                    print(f"[{time.strftime('%Y-%m-%d %H:%M:%S')}] "
                        f"Triton autotuning for function {self.base_fn.__name__} finished after "
                        f"{self.bench_time:.2f}s; best config selected: {self.best_config} with benchmark time {self._timings[key]}; "
                        f" evaluated {len(pruned_configs)} configurations;"
                    )
            full_nargs = {**self.nargs, **kwargs, **self.best_config.kwargs}
            if config.pre_hook is not None:
                config.pre_hook(full_nargs)
            if not hasattr(config, "all_kwargs"):
                config.all_kwargs = lambda: _all_kwargs(config)
            ret = self.fn.run(
                *args,
                **kwargs,
                **config.all_kwargs(),
            )
            self.nargs = None
        return ret

    def prune_configs(self, kwargs):
        pruned_configs = self.configs
        if self.early_config_prune:
            pruned_configs = self.early_config_prune(self.configs, self.nargs, **kwargs)
        if self.perf_model:
            top_k = self.configs_top_k
            if isinstance(top_k, float) and top_k <= 1.0:
                top_k = int(len(self.configs) * top_k)
            if len(pruned_configs) > top_k:
                for config in pruned_configs:
                    if not hasattr(config, "all_kwargs"):
                        config.all_kwargs = lambda: _all_kwargs(config)
                est_timing = {
                    config: self.perf_model(
                        **self.nargs,
                        **kwargs,
                        **config.all_kwargs(),
                    )
                    for config in pruned_configs
                }
                pruned_configs = sorted(est_timing.keys(), key=lambda x: est_timing[x])[
                    :top_k
                ]
        return pruned_configs

    def warmup(self, *args, **kwargs):
        self.nargs = dict(zip(self.arg_names, args))
        ret = []
        for config in self.prune_configs(kwargs):
            if not hasattr(config, "all_kwargs"):
                config.all_kwargs = lambda: _all_kwargs(config)
            ret.append(
                self.fn.warmup(
                    *args,
                    **kwargs,
                    **config.all_kwargs(),
                )
            )
        self.nargs = None
        return ret


def autotune(
    key,
    configs=None,
    prune_configs_by=None,
    reset_to_zero=None,
    restore_value=None,
    pre_hook=None,
    post_hook=None,
    warmup=25,
    rep=100,
    use_cuda_graph=False,
    config_space=None,
    fallback_heuristic=None,
    use_bo=False,
    bo_max_search_t=180,
    bo_max_share=1.0,
    bo_max_repeat=1,
):
    """
    Decorator for auto-tuning a :code:`triton.jit`'d function.

    .. highlight:: python
    .. code-block:: python

        @triton_dejavu.autotune(configs=[
            triton.Config(kwargs={'BLOCK_SIZE': 128}, num_warps=4),
            triton.Config(kwargs={'BLOCK_SIZE': 1024}, num_warps=8),
          ],
          key=['x_size'] # the two above configs will be evaluated anytime
                         # the value of x_size changes
        )
        @triton.jit
        def kernel(x_ptr, x_size, **META):
            BLOCK_SIZE = META['BLOCK_SIZE']
    :note: When all the configurations are evaluated, the kernel will run multiple times.
           This means that whatever value the kernel updates will be updated multiple times.
           To avoid this undesired behavior, you can use the `reset_to_zero` argument, which
           resets the value of the provided tensor to `zero` before running any configuration.

    If the environment variable :code:`TRITON_PRINT_AUTOTUNING` is set to
    :code:`"1"`, Triton will print a message to stdout after autotuning each
    kernel, including the time spent autotuning and the best configuration.

    :param configs: a list of :code:`triton.Config` objects
    :type configs: list[triton.Config]
    :param key: a list of argument names whose change in value will trigger the evaluation of all provided configs.
    :type key: list[str]
    :param prune_configs_by: a dict of functions that are used to prune configs, fields:
        'perf_model': performance model used to predicate running time with different configs, returns running time
        'top_k': number of configs to bench
        'early_config_prune'(optional): a function used to do early prune (eg, num_stages). It takes configs:List[Config] as its input, and returns pruned configs.
    :param reset_to_zero: a list of argument names whose value will be reset to zero before evaluating any configs.
    :type reset_to_zero: list[str]
    :param restore_value: a list of argument names whose value will be restored after evaluating any configs.
    :type restore_value: list[str]
    :param pre_hook: a function that will be called before the kernel is called.
        This overrides the default pre_hook used for 'reset_to_zero' and 'restore_value'.
        'args': a list of arguments passed to the kernel.
        'reset_only': a boolean indicating whether the pre_hook is called to reset the values only, without a corresponding post_hook.
    :type pre_hook: lambda args, reset_only
    :param post_hook: a function that will be called after the kernel is called.
        This overrides the default post_hook used for 'restore_value'.
        'args': a list of arguments passed to the kernel.
        'exception': the exception raised by the kernel in case of a compilation or runtime error.
    :type post_hook: lambda args, exception
    :param warmup: Warmup time (in ms) to pass to benchmarking, defaults to 5.
    :type warmup: int
    :param rep: Repetition time (in ms) to pass to benchmarking, defaults to 50.
    :type rep: int
    :param config_space: The Configuration Space to generate configs from. Only one of configs or config_space can be set.
    :type config_space: triton_dejavu.ConfigSpace
    :param fallback_heuristic: A lambda function to determine the used configuration in case `TRITON_DEJAVU_FORCE_FALLBACK=1` and no entry is found in the cache.
    :type fallback_heursitic: callable(key)
    :param use_bo: Activate Bayesian Optimization (BO) to speed up autotuner runs (at the expense of allowing some percentage of performance drop of the choosen kernel).
                   This feature can only be used in combination with config_space. Also, prune_configs_by must not be provided.
    :type use_bo: bool
    :param bo_max_search_t: Maximum search time (in seconds) for BO.
    :type bo_max_search_t: int
    :param bo_max_share: Maximum percentage of the total config space BO can search through. This translates into a maximum trial number for the optimizer.
    :type bo_max_share: float
    """

    def decorator(fn):
        return Autotuner(
            fn,
            fn.arg_names,
            configs,
            key,
            reset_to_zero,
            restore_value,
            pre_hook,
            post_hook,
            prune_configs_by,
            warmup,
            rep,
            use_cuda_graph,
            config_space,
            fallback_heuristic,
            use_bo,
            bo_max_search_t,
            bo_max_share,
            bo_max_repeat,
        )

    return decorator


class ConfigSpace:
    """
    An object to represent the space of possible kernel configurations for the auto-tuner to evaluate.
    At the initalization of the autotuner, a list of all possible and valid configurations is generated
    and passed to the autotuner.

    Please note that some of the configuration parameters depend on the used triton config.
    ConfigSpace will dynamically use the one of the installed triton platform.

    example:
    .. highlight:: python
    .. code-block:: python

        @triton_dejavu.autotune(
            config_space=triton_dejavu.ConfigSpace(
                {'BLOCK_N_SIZE': [1024, 2048, 4096]},
                num_warps=[4, 8, 16],
                num_stages=[1, 2, 4, 6],
                num_ctas=[1]
            ),

    :ivar kwargs_with_lists: a dictionary of lists of meta-parameters to pass to the kernel as keyword arguments.
    :type kwargs: dict[Str, List[Any]]
    :ivar pre_hook: a function that will be called before the kernel is called. Parameters of this
                    function are args.
    :ivar kwarg_conditions: a list of functions to be evaluated during configuration creation. The functions are called
                            with the generated kwarg dictionary. Only configuration combinations where all functions
                            evaluate to True are passed to the autotuner.
    :ivar configuration_args: keyword arguments (so name=value, ...) for triton.Config parameters. For example, this are usually num_warps,
                              num_stages, num_ctas. Depending on version or platform, such as enable_warp_specialization
                              or maxnreg will be used as well.
    """

    def __init__(
        self,
        kwargs_with_lists,
        kwarg_conditions=None,
        pre_hook=None,
        **configuration_args,
    ):
        if kwarg_conditions is None:
            kwarg_conditions = []
        self.kwargs = kwargs_with_lists
        self.kwarg_keys = list(kwargs_with_lists.keys())
        self.kwarg_types = get_type_dict({k: v[0] for k, v in kwargs_with_lists.items()})
        self.pre_hook = pre_hook
        self.kwarg_conditions = kwarg_conditions
        self._num_of_invalid_configs = 0

        # adapt to current triton platform
        for k, v in __triton_config_default_values__.items():
            # but as lists!
            setattr(self, k, [v])

        for k, v in dict(configuration_args).items():
            if k not in __triton_config_parameter_names__:
                print(
                    f"[triton-dejav] WARNING: Configuration parameter {k} not supported on this platform and will be ignored."
                )
                continue
            setattr(self, k, v)

        # check for special parameters
        if hasattr(self, "num_ctas"):
            # check if other ctas are allowed
            import torch

            capability = torch.cuda.get_device_capability()
            if capability[0] < 9:
                self.num_ctas = [1]

    def __str__(self):
        res = []
        for k, v in self.kwargs.items():
            res.append(f"{k}: {v}")
        for p in __triton_config_parameter_names__:
            res.append(f"{p}: {getattr(self, p)}")
        return "ConfigSpace: " + ", ".join(res)

    def generate_config_list(self):
        # first generate cross product of kwargs
        ks = list(self.kwargs.keys())
        vs = list(self.kwargs.values())
        vs_product = list(itertools.product(*vs))
        kwarg_lists_complete = []
        for cur_combination in vs_product:
            nd = dict(zip(ks, cur_combination))
            kwarg_lists_complete.append(nd)
        # check for conditions
        kwarg_lists = []
        for kwarg in kwarg_lists_complete:
            append = True
            for condition in self.kwarg_conditions:
                # global AND
                if not condition(kwarg):
                    append = False
                    self._num_of_invalid_configs += 1
            if append:
                kwarg_lists.append(kwarg)
        # then cross product with all others
        list_of_list_of_config_params = [
            getattr(self, p) for p in __triton_config_parameter_names__
        ]
        config_product = list(itertools.product(*list_of_list_of_config_params))
        all_product = list(itertools.product(kwarg_lists, config_product))
        config_list = []
        for cc in all_product:
            config_params = {}
            for i, p in enumerate(__triton_config_parameter_names__):
                config_params[p] = cc[1][i]
            nc = Config(
                cc[0],
                pre_hook=self.pre_hook,
                **config_params,
            )
            config_list.append(nc)
        if flag_print_debug:
            print(
                f"[triton-dejavu] generated {len(config_list)} configurations out of {str(self)}."
            )
        return config_list

    def get_BohbConfigSpace(self):
        from ConfigSpace import ConfigurationSpace as BohbConfigurationSpace

        config_space_dict = {}
        config_space_dict.update(self.kwargs)
        # TODO: make dynamic
        # config_space_dict["num_warps"] = self.num_warps
        # config_space_dict["num_stages"] = self.num_stages
        # config_space_dict["num_ctas"] = self.num_ctas
        for p in __triton_config_parameter_names__:
            config_space_dict[p] = getattr(self, p)
        cs = BohbConfigurationSpace(config_space_dict)
        return cs

    def is_allowed_BohbConfig(self, bohb_config) -> bool:
        # kwarg = bohb_config
        kwarg = {}
        bohb_config_dict = dict(bohb_config)
        for k in self.kwarg_keys:
            kwarg[k] = bohb_config_dict[k]
        # print(kwarg)
        for i, condition in enumerate(self.kwarg_conditions):
            # global AND
            if not condition(kwarg):
                if flag_print_debug_verbose:
                    print(f"config {kwarg} is not allowed (violated condition {i})!")
                return False
        return True

    def convert_BohbConfig_to_Triton(self, bohb_config) -> Config:
        assert triton_major_version >= 3
        # nc = Config(pre_hook=self.pre_hook, **bohb_config)
        kwarg = {}
        bohb_config_dict = dict(bohb_config)
        for k in self.kwarg_keys:
            kwarg[k] = self.kwarg_types[k](bohb_config_dict[k])
        config_params = {p: __triton_config_default_types__[p](bohb_config_dict[p]) for p in __triton_config_parameter_names__}
        nc = Config(
            kwarg,
            # num_warps=int(bohb_config_dict["num_warps"]),
            # num_ctas=int(bohb_config_dict["num_ctas"]),
            # num_stages=int(bohb_config_dict["num_stages"]),
            pre_hook=self.pre_hook,
            **config_params,
        )
        # print(nc)
        return nc

    def get_global_pre_hook(self):
        return self.pre_hook<|MERGE_RESOLUTION|>--- conflicted
+++ resolved
@@ -238,11 +238,7 @@
             self.bohb_max_repeat = bo_max_repeat
 
         self._param_hash = self._get_param_hash()
-<<<<<<< HEAD
-        # self.cache = {}
         all_pre_hook = self.config_space.get_global_pre_hook() if self.config_space is not None else None
-=======
->>>>>>> 2dfcd39b
         self.cache = global_dejavu_storage.restore_autotuner_cache(
             fn, self.configs_hash, self.key_hash, self._param_hash, all_pre_hook=all_pre_hook
         )
@@ -565,20 +561,14 @@
                 key_orig = key
                 key = tuple(key_s)
                 if key not in self.cache:
-<<<<<<< HEAD
                     # TODO: find better solution
                     # should_be_ready = (time.time() - self._start_time) > (5 * 60)
                     # if os.environ.get("TRITON_DEJAVU_FORCE_FALLBACK", "0") == "0" and should_be_ready:
                     if not self._use_fallback:
                         if flag_print_debug:
-                            print(f"[triton-dejavu] {key} not in cache, starting to tune...")
-=======
-                    if not self._use_fallback:
-                        if flag_print_debug:
                             print(
                                 f"[triton-dejavu] {key} not in cache, starting to tune..."
                             )
->>>>>>> 2dfcd39b
                         # prune configs
                         used_cached_result = False
                         pruned_configs = self.prune_configs(kwargs)
